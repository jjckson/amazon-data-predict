--- conflicted
+++ resolved
@@ -23,38 +23,13 @@
       - name: Install dependencies
         run: |
           python -m pip install --upgrade pip
-<<<<<<< HEAD
-          python -m pip install pytest
-          if [ -f requirements.txt ]; then python -m pip install -r requirements.txt; fi
-          if [ -f pyproject.toml ] || [ -f setup.cfg ] || [ -f setup.py ]; then python -m pip install -e .; fi
-=======
           pip install -r requirements.txt
->>>>>>> b17d0384
 
       - name: Show Python & PyTest versions
         run: |
           which python
           python -V
-<<<<<<< HEAD
-          python -c "import sys; print('py exec:', sys.executable)"
-          python -m pytest --version
-
-      - name: Check dataclass(slots) support
-        run: |
-          python - <<'PY'
-          import sys
-          from dataclasses import dataclass
-          try:
-              @dataclass(slots=True)
-              class X: a:int=1
-              print("dataclass(slots) OK on", sys.version)
-          except TypeError as e:
-              print("dataclass(slots) FAILED on", sys.version, ":", e)
-              raise SystemExit(1)
-          PY
-=======
           pytest --version
->>>>>>> b17d0384
 
       - name: Run tests
         run: python -m pytest -q