# Amazon ASIN 数据流水线

本仓库提供了一套端到端的日常 Amazon ASIN 数据管线，覆盖数据采集、标准化、特征构建与基础爆发度评分，支持后续的商业智能分析与机器学习训练。

## 项目结构总览

```
config/                 # 环境配置与凭证模板
connectors/             # 带限流与重试逻辑的 API 客户端
pipelines/              # 采集、ETL、特征与评分的编排脚本
storage/                # 数据库 DDL、特征仓库 schema、迁移脚本
utils/                  # 日志、配置、校验等通用工具
jobs/                   # 调度资产（cron 与 Airflow DAG）
tests/                  # connectors 与 pipelines 的单元测试
```

## 快速开始

<<<<<<< HEAD
1. **安装依赖**
=======
1. **Install dependencies** (requires Python 3.11 or newer)
>>>>>>> be65d9ae
   ```bash
   python -m venv .venv
   source .venv/bin/activate
   pip install -r requirements.txt
   ```
2. **配置环境变量与参数**
   - 复制 `config/secrets.example.env` 为 `.env`，填充实际的令牌与数据库密码。
   - 根据部署环境调整 `config/settings.yaml`，包括限流策略、时间窗口与存储目标。
3. **运行测试**
   ```bash
   pytest
   ```

## 数据管线组件

| 脚本 | 作用 | 关键职责 |
| --- | --- | --- |
| `pipelines/ingest_raw.py` | 采集 ASIN 原始数据 | 调用产品主体、时间序列、评论、关键词等接口，持久化 JSON 并校验计数 |
| `pipelines/etl_standardize.py` | 标准化每日事实表 | 去重、异常处理、强制执行 schema，生成质量报告 |
| `pipelines/features_build.py` | 构建滚动特征 | 计算 BSR 趋势、价格波动、评论速度、Listing 质量 |
| `pipelines/score_baseline.py` | 计算基础爆发度评分 | 按站点/品类进行稳健 Z-Score，并支持权重配置 |

所有脚本均暴露 `run` 方法供编排器复用，并提供命令行入口（参见 `jobs/cron.md`）。

## 存储层

- `storage/ddl.sql`：主 PostgreSQL schema，包含维度、原始事实、数据集市、特征、评分表。
- `storage/feature_store_schema.sql`：供仪表盘与模型训练使用的视图定义。
- `storage/migrations/`：未来 Flyway/Alembic 迁移的预留目录。

## 调度策略

- `jobs/cron.md` 记录了生产环境的 UTC 每日运行节奏。
- `jobs/airflow_dags.py` 提供顺序执行与重试控制的 Airflow DAG 示例。

## 监控与数据质量

- `utils/logging.py` 支持集中式 JSON 日志输出，可接入 ELK 或 Datadog。
- `utils/rate_limiter.py`、`utils/backoff.py` 确保 connectors 遵守限流并处理 429/5xx。
- `utils/validators.py` 用于每日覆盖率/异常检测，可挂接到告警通道。

<<<<<<< HEAD
## 数据导出
=======
## AI Components & Governance

- **Enabling AI features:**
  1. Populate `config/ai_settings.yaml` (or create from `config/ai_settings.example.yaml`) with provider keys, summarisation limits, and safety filters.
  2. Enable the summarisation/cluster jobs in the orchestrator by toggling the `enable_ai_features` flag in `pipelines/settings.py` and redeploying the scheduler (cron/Airflow).
  3. Provision observability dashboards that track model latency, confidence scores, and rejection counts prior to broad release.
- **Human review checklist:** Ensure reviewers have access to the AI output queue, apply the documented acceptance rubric (coverage, factuality, tone), record approvals in the governance tracker, and escalate unresolved items to the domain lead within 24 hours.
- **Safety & compliance:** Confirm content filters align with policy requirements, store AI prompts/responses per retention rules, redact personal data before processing, and document periodic audits in the model registry governance log.

## Exports
>>>>>>> be65d9ae

评分管线会将结果写入 `score_baseline_daily`，可配合 `storage/feature_store_schema.sql` 中的视图供 BI 仪表盘或 CSV 导出（如 `exports/top_candidates_YYYYMMDD.csv`）。

## 本地开发建议

- 迭代开发时，可使用 `pipelines/ingest_raw.py` 搭配 ≤500 个 ASIN，避免触发限流。
- 在 `tests/` 中的夹具基础上模拟 connectors，参考现有单元测试写法。
- 所有凭证仅存放于 `.env`，严禁提交到版本库。

## 排名模型训练

`training/train_rank.py` 支持训练 LambdaRank 模型，并输出 group 维度的 `ndcg@k`、`recall@k`、MAP 与相对基线的提升幅度。如需对比历史基线，可通过 `--baseline-score-column` 提供参考列。脚本会在 `--output-dir` 下生成：

- `metrics.json`：聚合指标与提升曲线原始数据。
- `metrics.csv`：便于表格工具读取的指标快照。
- `lift_curve.csv`：记录各切点的召回率、基线召回率与 Lift。

所有指标会通过 `RunLogger` 记录，方便追踪实验。

## A/B 测试工具

`abtest/` 目录下提供了两类辅助模块：

- `abtest/traffic_split.py`：`TrafficSplitter` 基于哈希将 ASIN（或任意 ID）划分实验桶，可按全局或品类自定义流量，并记录可选的日志轨迹。
- `abtest/uplift_eval.py`：`evaluate_uplift` / `UpliftEvaluator` 用于汇总离线曝光日志，计算 CTR、CR、GMV、ROAS 等指标相对对照组的提升，并提供正态近似的显著性检验。

### 离线评估流程

1. 构建包含 `variant`、`impressions`、`clicks`、`conversions`、`gmv`、`spend`（可选 `gmv_sq`、`roas`、`roas_sq`）的聚合数据框。
2. 调用 `evaluate_uplift(df, control_variant="control")` 或在脚本/Notebook 中实例化 `UpliftEvaluator`。
3. 使用 `report.to_dataframe()` 导出结构化结果，或 `report.to_markdown()` 快速生成 Markdown 报告。

参见 `tests/test_abtest.py` 获取端到端示例。

## 故障排查

| 症状 | 建议排查 | 
| --- | --- |
| 频繁出现 429 响应 | 降低 `config/settings.yaml` 中的 QPM，或检查租户级限流设置 |
| 缺失每日数据 | 检查校验报告与原始载荷计数 |
| 评分波动较大 | 审核站点/品类的 MAD，必要时调整配置权重 |

## 模型卡治理

- 模板位于 [`docs/model_card_template.md`](docs/model_card_template.md)，每次发布复制为 `docs/model_card_vX.Y.Z.md` 并补充最新数据、指标与审批。
- 在已发布的模型卡 **Change History** 中新增行，记录发布标签、上线日期、行为变化摘要与负责人。
- 根据验证材料更新 **Data Scope**、**Metrics**、**Known Limits**、**Compliance & Governance** 等章节。
- 合并发布分支后，将模型卡链接同步到分析注册表或部署追踪系统。

## 模型注册运维

`training/registry.py` 提供本地 JSON 与 MLflow Registry 双模式的模型版本管理 CLI：

```bash
# 在当前 MLflow Tracking URI 下注册模型版本
python -m training.registry register \
  --name rank_v1 \
  --artifact-uri runs:/abc123/model \
  --signature signature.json \
  --metric auc=0.91 \
  --data-span 2024-01-01:2024-01-15 \
  --feature-version features:v5

# 与线上部署比对签名后提升到生产
python -m training.registry promote --name rank_v1 --version 2 --to prod

# 查看模型版本列表
python -m training.registry list --name rank_v1
```

在缺少 MLflow（或未安装 `mlflow`）的情况下，可使用 `--local --registry-file runs/registry.json` 保存在地 JSON。提升到 *Staging* 或 *Production* 时会校验签名与特征契约，确保兼容性。JSON Registry 会记录 `artifact_uri`、`metrics`、`data_span`、`feature_version`、`signature`，便于离线环境复现。

## Docker 部署指引

为了简化环境一致性，可使用 `ops/docker/` 下的 Compose 文件完成训练、推理与 MLflow 服务编排。

1. **准备配置文件**
   ```bash
   cd ops/docker
   cp mlflow-minio.env.example mlflow-minio.env
   cp mlflow-postgres.env.example mlflow-postgres.env
   # 根据需求更新凭证、端口等变量
   ```
2. **启动训练栈**
   ```bash
   docker compose -f docker-compose.training.yaml up --build
   ```
   该栈会构建 `ops/docker/Dockerfile.training`，并联动 PostgreSQL、MinIO、MLflow 等依赖，便于在容器内触发 `training/train_rank.py`。
3. **启动推理栈**
   ```bash
   docker compose -f docker-compose.inference.yaml up --build
   ```
   复用相同的依赖，加载最新模型，运行基于 `ops/docker/Dockerfile.inference` 构建的推理服务。
4. **仅启动 MLflow 服务**（可选）
   ```bash
   docker compose -f docker-compose.mlflow.yaml up --build
   ```
   该栈通过 Traefik 反向代理暴露 MLflow UI。启动前，请在 `traefik/` 目录内放置 TLS 证书，并将 `users.htpasswd.example` 复制为 `users.htpasswd` 后填入真实凭证。

> **提示**：若需在容器外访问 MinIO 或 PostgreSQL，请确保 `.env` 与 Compose 文件中的端口映射保持一致，并在本地网络策略中开放相应端口。

## 后续规划

- 扩展 BI 仪表盘与 AI 评分的集成策略。
- 强化数据验证与自动化回滚机制。
- 丰富持续交付与灰度发布工具链。<|MERGE_RESOLUTION|>--- conflicted
+++ resolved
@@ -16,11 +16,7 @@
 
 ## 快速开始
 
-<<<<<<< HEAD
-1. **安装依赖**
-=======
 1. **Install dependencies** (requires Python 3.11 or newer)
->>>>>>> be65d9ae
    ```bash
    python -m venv .venv
    source .venv/bin/activate
@@ -62,9 +58,6 @@
 - `utils/rate_limiter.py`、`utils/backoff.py` 确保 connectors 遵守限流并处理 429/5xx。
 - `utils/validators.py` 用于每日覆盖率/异常检测，可挂接到告警通道。
 
-<<<<<<< HEAD
-## 数据导出
-=======
 ## AI Components & Governance
 
 - **Enabling AI features:**
@@ -75,7 +68,6 @@
 - **Safety & compliance:** Confirm content filters align with policy requirements, store AI prompts/responses per retention rules, redact personal data before processing, and document periodic audits in the model registry governance log.
 
 ## Exports
->>>>>>> be65d9ae
 
 评分管线会将结果写入 `score_baseline_daily`，可配合 `storage/feature_store_schema.sql` 中的视图供 BI 仪表盘或 CSV 导出（如 `exports/top_candidates_YYYYMMDD.csv`）。
 
