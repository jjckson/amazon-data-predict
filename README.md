<<<<<<< HEAD
# Amazon ASIN 数据流水线（中文使用手册）

本仓库面向初学者提供了一套可落地的 Amazon ASIN 数据分析与建模方案，涵盖数据采集、清洗、特征构建、评分、训练、推理、报表以及运维治理。本文档以“分步导航”的方式，帮助你从零搭建并运行整条流水线。

## 📌 导航速览

- [新手快速体验路线图](#新手快速体验路线图)
- [环境准备与项目结构](#环境准备与项目结构)
- [端到端数据流水线手册](#端到端数据流水线手册)
  - [1. 凭证与配置准备](#1-凭证与配置准备)
  - [2. 采集与入湖](#2-采集与入湖)
  - [3. 标准化与质量校验](#3-标准化与质量校验)
  - [4. 特征构建](#4-特征构建)
  - [5. 爆发度评分](#5-爆发度评分)
  - [6. 数据导出与报表](#6-数据导出与报表)
- [模型训练与评估手册](#模型训练与评估手册)
- [在线推理与服务手册](#在线推理与服务手册)
- [报表/BI 与 AI 扩展功能](#报表bi-与-ai-扩展功能)
- [监控、治理与排障指南](#监控治理与排障指南)
- [Docker 部署全集](#docker-部署全集)
- [常见问题与后续规划](#常见问题与后续规划)

> **阅读建议**：按顺序完成“新手快速体验路线图”的三步操作后，可根据需求跳转到对应章节深入学习；所有章节标题均可在目录中直接点击跳转。

## 新手快速体验路线图

1. **克隆项目并安装依赖**
=======
# Amazon ASIN 数据流水线

本仓库提供了一套端到端的日常 Amazon ASIN 数据管线，覆盖数据采集、标准化、特征构建与基础爆发度评分，支持后续的商业智能分析与机器学习训练。

## 项目结构总览

```
config/                 # 环境配置与凭证模板
connectors/             # 带限流与重试逻辑的 API 客户端
pipelines/              # 采集、ETL、特征与评分的编排脚本
storage/                # 数据库 DDL、特征仓库 schema、迁移脚本
utils/                  # 日志、配置、校验等通用工具
jobs/                   # 调度资产（cron 与 Airflow DAG）
tests/                  # connectors 与 pipelines 的单元测试
```

## 快速开始

1. **Install dependencies** (requires Python 3.11 or newer)
>>>>>>> d56afb18
   ```bash
   git clone https://github.com/your-org/amazon-data-predict.git
   cd amazon-data-predict
   python -m venv .venv
   source .venv/bin/activate
   pip install -r requirements.txt
   ```
<<<<<<< HEAD
2. **填好凭证并运行一次干净的采集 → 清洗 → 评分流程**
=======
2. **配置环境变量与参数**
   - 复制 `config/secrets.example.env` 为 `.env`，填充实际的令牌与数据库密码。
   - 根据部署环境调整 `config/settings.yaml`，包括限流策略、时间窗口与存储目标。
3. **运行测试**
>>>>>>> d56afb18
   ```bash
   cp config/secrets.example.env .env   # 按提示填写 Amazon/数据库凭证
   python -m pipelines.ingest_raw --date 2024-05-01
   python -m pipelines.etl_standardize --date 2024-05-01
   python -m pipelines.score_baseline --date 2024-05-01
   ```
3. **打开周报或仪表盘示例验证结果**
   ```bash
   python -m reporting.weekly_report --date 2024-05-01 --output reports/
   ```
   如果需要可视化，可连接至数据库或查看 `reports/weekly_report_2024-05-01.xlsx`。

完成以上步骤后，你已完成从数据采集到结果消费的最小闭环，接下来可按导航自由探索。

<<<<<<< HEAD
## 环境准备与项目结构

### 必备工具

- Python 3.10+（建议使用虚拟环境）
- PostgreSQL 或兼容数据库（用于存储数据与特征）
- 可选：Docker / Docker Compose（用于一键部署）
- 可选：MLflow（跟踪模型训练）

### 项目结构一览

```
config/                 # 环境配置与凭证模板
connectors/             # 带限流与重试逻辑的 API 客户端
pipelines/              # 采集、ETL、特征与评分的编排脚本
storage/                # 数据库 DDL、特征仓库 schema、迁移脚本
reporting/              # SQL 查询与周报、仪表盘生成脚本
training/               # 模型训练、注册与评估工具
inference/              # 在线推理脚本与服务配置
ops/                    # Docker、调度、运维相关资源
utils/                  # 日志、配置、校验等通用工具
tests/                  # connectors、pipelines 等单元测试
```

建议先浏览 `config/`、`pipelines/` 与 `reporting/` 目录，了解参数配置与数据流向。

## 端到端数据流水线手册

### 1. 凭证与配置准备

1. 复制 `.env` 模板并填写必需变量：
   ```bash
   cp config/secrets.example.env .env
   ```
   - `AMAZON_PARTNER_TAG`、`AMAZON_ACCESS_KEY`、`AMAZON_SECRET_KEY`：Amazon API 凭证。
   - `DATABASE_URL`：PostgreSQL 连接串（示例：`postgresql://user:pass@localhost:5432/asin`）。
2. 核对 `config/settings.yaml`：
   - `ingest.rate_limit` 控制 API 调用频率。
   - `storage.raw_bucket`/`warehouse.schema` 指定数据落地位置。
   - `ai.enabled` 默认为 `false`，如需启用 AI 摘要、关键词功能请在上线前人工置为 `true` 并配置对应表名/路径。
3. 根据环境导入数据库 schema：
   ```bash
   psql $DATABASE_URL -f storage/ddl.sql
   ```
=======
## 数据管线组件

| 脚本 | 作用 | 关键职责 |
| --- | --- | --- |
| `pipelines/ingest_raw.py` | 采集 ASIN 原始数据 | 调用产品主体、时间序列、评论、关键词等接口，持久化 JSON 并校验计数 |
| `pipelines/etl_standardize.py` | 标准化每日事实表 | 去重、异常处理、强制执行 schema，生成质量报告 |
| `pipelines/features_build.py` | 构建滚动特征 | 计算 BSR 趋势、价格波动、评论速度、Listing 质量 |
| `pipelines/score_baseline.py` | 计算基础爆发度评分 | 按站点/品类进行稳健 Z-Score，并支持权重配置 |

所有脚本均暴露 `run` 方法供编排器复用，并提供命令行入口（参见 `jobs/cron.md`）。

## 存储层

- `storage/ddl.sql`：主 PostgreSQL schema，包含维度、原始事实、数据集市、特征、评分表。
- `storage/feature_store_schema.sql`：供仪表盘与模型训练使用的视图定义。
- `storage/migrations/`：未来 Flyway/Alembic 迁移的预留目录。

## 调度策略

- `jobs/cron.md` 记录了生产环境的 UTC 每日运行节奏。
- `jobs/airflow_dags.py` 提供顺序执行与重试控制的 Airflow DAG 示例。

## 监控与数据质量

- `utils/logging.py` 支持集中式 JSON 日志输出，可接入 ELK 或 Datadog。
- `utils/rate_limiter.py`、`utils/backoff.py` 确保 connectors 遵守限流并处理 429/5xx。
- `utils/validators.py` 用于每日覆盖率/异常检测，可挂接到告警通道。

## AI Components & Governance

- **Enabling AI features:**
  1. Populate `config/ai_settings.yaml` (or create from `config/ai_settings.example.yaml`) with provider keys, summarisation limits, and safety filters.
  2. Enable the summarisation/cluster jobs in the orchestrator by toggling the `enable_ai_features` flag in `pipelines/settings.py` and redeploying the scheduler (cron/Airflow).
  3. Provision observability dashboards that track model latency, confidence scores, and rejection counts prior to broad release.
- **Human review checklist:** Ensure reviewers have access to the AI output queue, apply the documented acceptance rubric (coverage, factuality, tone), record approvals in the governance tracker, and escalate unresolved items to the domain lead within 24 hours.
- **Safety & compliance:** Confirm content filters align with policy requirements, store AI prompts/responses per retention rules, redact personal data before processing, and document periodic audits in the model registry governance log.
>>>>>>> d56afb18

### 2. 采集与入湖

- 核心脚本：`pipelines/ingest_raw.py`
- 用途：调用产品主体、时间序列、评论、关键词等 API，将原始 JSON 写入对象存储或数据库原始表。
- 快速运行：
  ```bash
  python -m pipelines.ingest_raw --date 2024-05-01 --marketplace US --limit 500
  ```
- 常见参数：
  - `--date`：对齐业务日；缺省时默认今日。
  - `--marketplace`：站点代码（US、JP、DE 等）。
  - `--limit`：控制单次采集 ASIN 数量，推荐小白从 100-500 开始。
- 运行完成后，可在 `storage/raw/`（或数据库 `raw_` 表）中查看原始数据，同时 `logs/` 中会生成采集报告。

### 3. 标准化与质量校验

- 核心脚本：`pipelines/etl_standardize.py`
- 用途：结构化原始 JSON、统一数据类型、剔除异常记录，并生成质量指标。
- 快速运行：
  ```bash
  python -m pipelines.etl_standardize --date 2024-05-01
  ```
- 验收方法：
  - 检查数据库中 `fact_product_daily` 等事实表是否出现对应日期数据。
  - 阅读 `output/quality_report_2024-05-01.json` 了解缺失率、重复率等关键指标。

### 4. 特征构建

- 核心脚本：`pipelines/features_build.py`
- 用途：依据标准化事实表计算滚动窗口指标，包括 BSR 趋势、价格波动、评论速度、Listing 质量等。
- 快速运行：
  ```bash
  python -m pipelines.features_build --date 2024-05-01
  ```
- 结果位置：
  - 数据库存储于 `feature_product_window` 等表。
  - `output/features_summary_2024-05-01.csv` 提供人工审阅用的特征汇总。

### 5. 爆发度评分

- 核心脚本：`pipelines/score_baseline.py`
- 用途：按站点/品类执行稳健 Z-Score，得到综合爆发度评分，可调整权重。
- 快速运行：
  ```bash
  python -m pipelines.score_baseline --date 2024-05-01 --weights config/score_weights.example.yaml
  ```
- 输出检查：
  - 数据库表 `score_baseline_daily` 存储最终结果。
  - `output/score_rank_2024-05-01.parquet` 便于 BI 或 Notebook 继续分析。

### 6. 数据导出与报表

- 可执行 SQL：`reporting/dashboard_queries.sql` 中包含用于仪表盘的视图/查询；若启用 AI 功能，会 LEFT JOIN `ai_comment_summaries` 与 `ai_keyword_clusters`。
- 周报脚本：
  ```bash
  python -m reporting.weekly_report --date 2024-05-01 --output reports/
  ```
  - 默认会生成 Excel/Markdown 两种格式。
  - 若 AI 功能关闭，将自动回退到传统周报内容；若开启但查询失败，也会自动降级并在文档中显示“待运营审核”占位内容。
- BI 配置提醒：`reporting/dashboard_queries.sql` 中注明 `-- TODO(manual): BI 图表配置由运营确认`，上线前请由业务运营最终确认各图表映射关系。

## 模型训练与评估手册

1. **准备训练数据**：确保上述流水线已生成所需特征与标签（通常在 `feature_store` 视图中整合）。
2. **启动训练**：
   ```bash
   python -m training.train_rank \
     --train-start 2024-04-01 --train-end 2024-04-30 \
     --valid-start 2024-05-01 --valid-end 2024-05-07 \
     --output-dir runs/rank_v1
   ```
3. **查看结果**：
   - `runs/rank_v1/metrics.json`：整体指标与曲线原始数据。
   - `runs/rank_v1/metrics.csv`：适合导入表格工具快速比较。
   - `runs/rank_v1/lift_curve.csv`：查看不同阈值下的召回率和提升幅度。
4. **注册模型**（可选）：
   ```bash
   python -m training.registry register \
     --name rank_v1 \
     --artifact-uri runs:/rank_v1/model \
     --signature runs/rank_v1/signature.json \
     --metric ndcg_10=0.42
   ```
   若未部署 MLflow，可添加 `--local --registry-file runs/registry.json`，以 JSON 方式记录版本。

<<<<<<< HEAD
## 在线推理与服务手册

1. **离线批量推理**：
   ```bash
   python -m inference.batch_predict \
     --score-date 2024-05-01 \
     --model-uri runs:/rank_v1/model \
     --output-path exports/batch_predictions_2024-05-01.parquet
   ```
2. **在线服务骨架**：`inference/service/` 提供 FastAPI 示例，可通过 `uvicorn inference.service.app:app --reload` 启动开发服务器。
3. **模型热更新建议**：结合 `training/registry.py` 的 `promote` 命令验证签名兼容后再切换生产模型。

## 报表/BI 与 AI 扩展功能

- **仪表盘数据**：`reporting/dashboard_queries.sql` 提供视图定义，可直接被 BI 工具（如 Tableau、Power BI）消费。
- **AI 摘要/关键词**：
  - 启用方式：在 `config/settings.yaml` 中将 `ai.enabled` 设为 `true` 并配置 `ai.comment_summary_table`、`ai.keyword_cluster_table`。
  - 周报扩展：`reporting/weekly_report.py` 会自动新增“AI 评论摘要”与“AI 关键词聚类”章节，默认文案为“待运营审核”，运营确认后可替换为正式内容。
- **干跑工具**：`reporting/dry_run_dashboard_queries.py` 支持在无真实 AI 表时模拟数据，帮助运营提前检查图表结构。

## 监控、治理与排障指南

- **日志体系**：`utils/logging.py` 输出 JSON 结构，便于接入 ELK/Datadog；建议在生产环境设置统一的日志采集器。
- **限流与重试**：`utils/rate_limiter.py`、`utils/backoff.py` 内置指数退避策略，应对 429/5xx 响应。
- **质量验证**：`utils/validators.py` 支持缺失率、异常值检测，并可将结果推送至告警渠道。
- **故障排查速查表**：
  | 症状 | 建议排查 |
  | --- | --- |
  | 频繁出现 429 响应 | 降低 `config/settings.yaml` 中的 QPM 或联系 Amazon 支持调整限流 |
  | 缺失每日数据 | 核对质量报告与原始载荷计数，必要时重新拉取当日数据 |
  | 评分波动较大 | 查看品类 MAD/权重配置，必要时重新校准特征标准化策略 |

## Docker 部署全集

使用 Docker 可在任何环境保持一致体验，适合团队协作或快速落地。

### 1. 准备配置

```bash
cd ops/docker
cp mlflow-minio.env.example mlflow-minio.env
cp mlflow-postgres.env.example mlflow-postgres.env
# 修改凭证、端口、S3 路径等信息
```

### 2. 训练栈（含依赖）

```bash
docker compose -f docker-compose.training.yaml up --build
```

- 包含训练镜像、PostgreSQL、MinIO、MLflow。
- 进入容器：`docker compose exec trainer bash`，即可运行 `python -m training.train_rank ...`。

### 3. 推理栈

```bash
docker compose -f docker-compose.inference.yaml up --build
```

- 自动加载最新模型权重。
- 暴露 FastAPI 服务（默认 8080 端口）。

### 4. 独立 MLflow 服务（可选）

```bash
docker compose -f docker-compose.mlflow.yaml up --build
```

- Traefik 负责反向代理与 TLS。
- 复制 `traefik/users.htpasswd.example` 为 `users.htpasswd` 后填写真实账号。

> **提示**：如需从宿主机访问 MinIO 或 PostgreSQL，请确保 `.env` 与 Compose 文件中的端口映射一致，并在防火墙中放行相关端口。

## 常见问题与后续规划

- **我可以只运行部分流程吗？** 可以。跳过某一阶段前，请确保下游脚本有对应的输入数据或使用干跑数据。
- **如何编排定时任务？** 参考 `jobs/cron.md` 或 `jobs/airflow_dags.py`，里面提供了 cron 表达式与 Airflow DAG 示例。
- **如何维护模型卡？** 使用 [`docs/model_card_template.md`](docs/model_card_template.md)，发布时复制为新版本并更新指标、审批历史。
- **后续规划**：
  - 扩展 BI 仪表盘与 AI 评分的联动策略。
  - 强化数据验证与自动化回滚机制。
  - 丰富持续交付与灰度发布工具链。

祝你使用顺利！如遇问题，先参考本 README 对应章节，再查看 `tests/` 中的示例或提交 Issue 与我们交流。
=======
评分管线会将结果写入 `score_baseline_daily`，可配合 `storage/feature_store_schema.sql` 中的视图供 BI 仪表盘或 CSV 导出（如 `exports/top_candidates_YYYYMMDD.csv`）。

## 本地开发建议

- 迭代开发时，可使用 `pipelines/ingest_raw.py` 搭配 ≤500 个 ASIN，避免触发限流。
- 在 `tests/` 中的夹具基础上模拟 connectors，参考现有单元测试写法。
- 所有凭证仅存放于 `.env`，严禁提交到版本库。

## 排名模型训练

`training/train_rank.py` 支持训练 LambdaRank 模型，并输出 group 维度的 `ndcg@k`、`recall@k`、MAP 与相对基线的提升幅度。如需对比历史基线，可通过 `--baseline-score-column` 提供参考列。脚本会在 `--output-dir` 下生成：

- `metrics.json`：聚合指标与提升曲线原始数据。
- `metrics.csv`：便于表格工具读取的指标快照。
- `lift_curve.csv`：记录各切点的召回率、基线召回率与 Lift。

所有指标会通过 `RunLogger` 记录，方便追踪实验。

## A/B 测试工具

`abtest/` 目录下提供了两类辅助模块：

- `abtest/traffic_split.py`：`TrafficSplitter` 基于哈希将 ASIN（或任意 ID）划分实验桶，可按全局或品类自定义流量，并记录可选的日志轨迹。
- `abtest/uplift_eval.py`：`evaluate_uplift` / `UpliftEvaluator` 用于汇总离线曝光日志，计算 CTR、CR、GMV、ROAS 等指标相对对照组的提升，并提供正态近似的显著性检验。

### 离线评估流程

1. 构建包含 `variant`、`impressions`、`clicks`、`conversions`、`gmv`、`spend`（可选 `gmv_sq`、`roas`、`roas_sq`）的聚合数据框。
2. 调用 `evaluate_uplift(df, control_variant="control")` 或在脚本/Notebook 中实例化 `UpliftEvaluator`。
3. 使用 `report.to_dataframe()` 导出结构化结果，或 `report.to_markdown()` 快速生成 Markdown 报告。

参见 `tests/test_abtest.py` 获取端到端示例。

## 故障排查

| 症状 | 建议排查 | 
| --- | --- |
| 频繁出现 429 响应 | 降低 `config/settings.yaml` 中的 QPM，或检查租户级限流设置 |
| 缺失每日数据 | 检查校验报告与原始载荷计数 |
| 评分波动较大 | 审核站点/品类的 MAD，必要时调整配置权重 |

## 模型卡治理

- 模板位于 [`docs/model_card_template.md`](docs/model_card_template.md)，每次发布复制为 `docs/model_card_vX.Y.Z.md` 并补充最新数据、指标与审批。
- 在已发布的模型卡 **Change History** 中新增行，记录发布标签、上线日期、行为变化摘要与负责人。
- 根据验证材料更新 **Data Scope**、**Metrics**、**Known Limits**、**Compliance & Governance** 等章节。
- 合并发布分支后，将模型卡链接同步到分析注册表或部署追踪系统。

## 模型注册运维

`training/registry.py` 提供本地 JSON 与 MLflow Registry 双模式的模型版本管理 CLI：

```bash
# 在当前 MLflow Tracking URI 下注册模型版本
python -m training.registry register \
  --name rank_v1 \
  --artifact-uri runs:/abc123/model \
  --signature signature.json \
  --metric auc=0.91 \
  --data-span 2024-01-01:2024-01-15 \
  --feature-version features:v5

# 与线上部署比对签名后提升到生产
python -m training.registry promote --name rank_v1 --version 2 --to prod

# 查看模型版本列表
python -m training.registry list --name rank_v1
```

在缺少 MLflow（或未安装 `mlflow`）的情况下，可使用 `--local --registry-file runs/registry.json` 保存在地 JSON。提升到 *Staging* 或 *Production* 时会校验签名与特征契约，确保兼容性。JSON Registry 会记录 `artifact_uri`、`metrics`、`data_span`、`feature_version`、`signature`，便于离线环境复现。

## Docker 部署指引

为了简化环境一致性，可使用 `ops/docker/` 下的 Compose 文件完成训练、推理与 MLflow 服务编排。

1. **准备配置文件**
   ```bash
   cd ops/docker
   cp mlflow-minio.env.example mlflow-minio.env
   cp mlflow-postgres.env.example mlflow-postgres.env
   # 根据需求更新凭证、端口等变量
   ```
2. **启动训练栈**
   ```bash
   docker compose -f docker-compose.training.yaml up --build
   ```
   该栈会构建 `ops/docker/Dockerfile.training`，并联动 PostgreSQL、MinIO、MLflow 等依赖，便于在容器内触发 `training/train_rank.py`。
3. **启动推理栈**
   ```bash
   docker compose -f docker-compose.inference.yaml up --build
   ```
   复用相同的依赖，加载最新模型，运行基于 `ops/docker/Dockerfile.inference` 构建的推理服务。
4. **仅启动 MLflow 服务**（可选）
   ```bash
   docker compose -f docker-compose.mlflow.yaml up --build
   ```
   该栈通过 Traefik 反向代理暴露 MLflow UI。启动前，请在 `traefik/` 目录内放置 TLS 证书，并将 `users.htpasswd.example` 复制为 `users.htpasswd` 后填入真实凭证。

> **提示**：若需在容器外访问 MinIO 或 PostgreSQL，请确保 `.env` 与 Compose 文件中的端口映射保持一致，并在本地网络策略中开放相应端口。

## 后续规划

- 扩展 BI 仪表盘与 AI 评分的集成策略。
- 强化数据验证与自动化回滚机制。
- 丰富持续交付与灰度发布工具链。
>>>>>>> d56afb18
<|MERGE_RESOLUTION|>--- conflicted
+++ resolved
@@ -1,4 +1,3 @@
-<<<<<<< HEAD
 # Amazon ASIN 数据流水线（中文使用手册）
 
 本仓库面向初学者提供了一套可落地的 Amazon ASIN 数据分析与建模方案，涵盖数据采集、清洗、特征构建、评分、训练、推理、报表以及运维治理。本文档以“分步导航”的方式，帮助你从零搭建并运行整条流水线。
@@ -26,7 +25,6 @@
 ## 新手快速体验路线图
 
 1. **克隆项目并安装依赖**
-=======
 # Amazon ASIN 数据流水线
 
 本仓库提供了一套端到端的日常 Amazon ASIN 数据管线，覆盖数据采集、标准化、特征构建与基础爆发度评分，支持后续的商业智能分析与机器学习训练。
@@ -46,7 +44,6 @@
 ## 快速开始
 
 1. **Install dependencies** (requires Python 3.11 or newer)
->>>>>>> d56afb18
    ```bash
    git clone https://github.com/your-org/amazon-data-predict.git
    cd amazon-data-predict
@@ -54,14 +51,11 @@
    source .venv/bin/activate
    pip install -r requirements.txt
    ```
-<<<<<<< HEAD
 2. **填好凭证并运行一次干净的采集 → 清洗 → 评分流程**
-=======
 2. **配置环境变量与参数**
    - 复制 `config/secrets.example.env` 为 `.env`，填充实际的令牌与数据库密码。
    - 根据部署环境调整 `config/settings.yaml`，包括限流策略、时间窗口与存储目标。
 3. **运行测试**
->>>>>>> d56afb18
    ```bash
    cp config/secrets.example.env .env   # 按提示填写 Amazon/数据库凭证
    python -m pipelines.ingest_raw --date 2024-05-01
@@ -76,7 +70,6 @@
 
 完成以上步骤后，你已完成从数据采集到结果消费的最小闭环，接下来可按导航自由探索。
 
-<<<<<<< HEAD
 ## 环境准备与项目结构
 
 ### 必备工具
@@ -121,7 +114,6 @@
    ```bash
    psql $DATABASE_URL -f storage/ddl.sql
    ```
-=======
 ## 数据管线组件
 
 | 脚本 | 作用 | 关键职责 |
@@ -158,7 +150,6 @@
   3. Provision observability dashboards that track model latency, confidence scores, and rejection counts prior to broad release.
 - **Human review checklist:** Ensure reviewers have access to the AI output queue, apply the documented acceptance rubric (coverage, factuality, tone), record approvals in the governance tracker, and escalate unresolved items to the domain lead within 24 hours.
 - **Safety & compliance:** Confirm content filters align with policy requirements, store AI prompts/responses per retention rules, redact personal data before processing, and document periodic audits in the model registry governance log.
->>>>>>> d56afb18
 
 ### 2. 采集与入湖
 
@@ -245,7 +236,6 @@
    ```
    若未部署 MLflow，可添加 `--local --registry-file runs/registry.json`，以 JSON 方式记录版本。
 
-<<<<<<< HEAD
 ## 在线推理与服务手册
 
 1. **离线批量推理**：
@@ -331,7 +321,6 @@
   - 丰富持续交付与灰度发布工具链。
 
 祝你使用顺利！如遇问题，先参考本 README 对应章节，再查看 `tests/` 中的示例或提交 Issue 与我们交流。
-=======
 评分管线会将结果写入 `score_baseline_daily`，可配合 `storage/feature_store_schema.sql` 中的视图供 BI 仪表盘或 CSV 导出（如 `exports/top_candidates_YYYYMMDD.csv`）。
 
 ## 本地开发建议
@@ -436,5 +425,4 @@
 
 - 扩展 BI 仪表盘与 AI 评分的集成策略。
 - 强化数据验证与自动化回滚机制。
-- 丰富持续交付与灰度发布工具链。
->>>>>>> d56afb18
+- 丰富持续交付与灰度发布工具链。