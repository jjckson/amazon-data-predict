--- conflicted
+++ resolved
@@ -11,11 +11,6 @@
 config/                 # Environment settings and credential templates
 connectors/             # API clients with rate limiting + retry logic
 pipelines/              # Ingestion, ETL, feature, and scoring orchestrators
-<<<<<<< HEAD
-training/               # Label generation, ranker training, hyper-parameter tuning
-inference/              # Batch scoring utilities for trained models
-=======
->>>>>>> c1b86e03
 storage/                # Database DDL, feature-store schema, migrations
 utils/                  # Shared helpers for logging, config, validation
 jobs/                   # Scheduling assets (cron + Airflow DAG)
@@ -46,41 +41,6 @@
 | `pipelines/etl_standardize.py` | Cleanse raw facts into daily mart | Deduplicate, handle anomalies, enforce schema, produce quality report |
 | `pipelines/features_build.py` | Generate rolling features | Compute BSR trends, price volatility, review velocity, listing quality |
 | `pipelines/score_baseline.py` | Compute baseline explosive score | Robust z-scoring per site/category with configurable weights |
-<<<<<<< HEAD
-| `training/build_labels.py` | Generate supervised samples | Produces binary/ranking/regression labels with temporal splits |
-
-Run label generation once the mart/features tables are populated:
-
-```bash
-python -m training.build_labels --mart mart_timeseries_daily.parquet \
-  --features features_daily.parquet --output-dir artifacts/samples
-```
-
-The script emits `train_samples_bin|rank|reg` parquet files with split metadata, feature JSON blobs, and summary logs.
-
-## Model Training & Evaluation
-
-Once labels exist, train the baseline LightGBM ranker:
-
-```bash
-python -m training.train_rank --data artifacts/samples/train_samples_rank.parquet \
-  --output artifacts/lgb_rank.txt
-```
-
-- Hyper-parameter search (optional): `python -m training.tune_rank --data ... --trials 50`
-- Metrics reporting: `python -m training.eval_metrics --predictions predictions.csv --k 10 20`
-
-Batch inference on fresh feature snapshots:
-
-```bash
-python -m inference.batch_predict --model artifacts/lgb_rank.txt \
-  --features features_daily_2025-10-04.parquet \
-  --output exports/pred_rank_daily.parquet
-```
-
-Outputs include the model score and group-wise rank, ready to be joined with `dim_asin` for dashboards or downstream triage.
-=======
->>>>>>> c1b86e03
 
 Each script exposes a `run` helper that can be reused inside orchestrators and a CLI entry point
 (see `jobs/cron.md`).
